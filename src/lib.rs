#![cfg_attr(not(feature = "std"), no_std)]

#[cfg(all(not(feature = "std"), feature = "gadgets"))]
#[macro_use]
extern crate alloc;

<<<<<<< HEAD
#[cfg(not(feature = "std"))]
use alloc::{string::String, vec::Vec};

#[cfg(feature = "std")]
=======
#[cfg(all(not(feature = "std"), feature = "gadgets"))]
use alloc::{string::String, vec::Vec};

#[cfg(all(feature = "std", feature = "gadgets"))]
>>>>>>> db3afb5f
use std::{string::String, vec::Vec};

/// gadgets can used in circuits.
#[cfg(feature = "gadgets")]
pub mod gadgets;

<<<<<<< HEAD
/// circuits can learning who to use gadgets.
pub mod circuits;

/// Supported zero-knowledge proof schemes.
/// Now include: Groth16, Bulletproofs.
#[derive(Debug)]
pub enum Scheme {
    Groth16,
    Bulletproofs,
}

impl Scheme {
    pub fn to_byte(&self) -> u8 {
        match self {
            Scheme::Groth16 => 0,
            Scheme::Bulletproofs => 1,
        }
    }

    pub fn from_byte(bytes: u8) -> Result<Self, ()> {
        match bytes {
            0u8 => Ok(Scheme::Groth16),
            1u8 => Ok(Scheme::Bulletproofs),
            _ => Err(()),
        }
    }

    pub fn to_str<'a>(&self) -> &'a str {
        match self {
            Scheme::Groth16 => "groth16",
            Scheme::Bulletproofs => "bulletproofs",
        }
    }

    pub fn from_str(s: &str) -> Result<Self, ()> {
        match s {
            "groth16" => Ok(Scheme::Groth16),
            "bulletproofs" => Ok(Scheme::Bulletproofs),
            _ => Err(()),
        }
    }
}

/// Supported pairing curves for zkp use.
/// Now include: Bls12_381, Bn_256.
#[allow(non_camel_case_types)]
#[derive(Debug)]
pub enum Curve {
    Bls12_381,
    Bn_256,
}

impl Curve {
    pub fn to_byte(&self) -> u8 {
        match self {
            Curve::Bls12_381 => 0,
            Curve::Bn_256 => 1,
        }
    }

    pub fn from_byte(bytes: u8) -> Result<Self, ()> {
        match bytes {
            0u8 => Ok(Curve::Bls12_381),
            1u8 => Ok(Curve::Bn_256),
            _ => Err(()),
        }
    }

    pub fn to_str<'a>(&self) -> &'a str {
        match self {
            Curve::Bls12_381 => "bls12_381",
            Curve::Bn_256 => "bn_256",
        }
    }

    pub fn from_str(s: &str) -> Result<Self, ()> {
        match s {
            "bls12_381" => Ok(Curve::Bls12_381),
            "bn_256" => Ok(Curve::Bn_256),
            _ => Err(()),
        }
    }
}

/// Supported use-friendly circuitss for zkp.
/// Now include: MiMC hash proof.
#[derive(Debug)]
pub enum Circuit {
    Mini(u32, u32, u32),
    /// pre-image content (plaintext).
    MiMC(Vec<u8>),
    /// secret num, public compared num. secret > public.
    GreaterThan(u64, u64),
    /// secret num, public compared num. secret < public.
    LessThan(u64, u64),
    /// secret num, public compared nums. public_a < secret < public_b.
    Between(u64, u64, u64),
}

impl Circuit {
    pub fn to_byte(self) -> Vec<u8> {
        let mut bytes = vec![];
        match self {
            Circuit::MiMC(mut p) => {
                bytes.extend_from_slice(&0u16.to_le_bytes());
                bytes.extend_from_slice(&(p.len() as u64).to_le_bytes());
                bytes.append(&mut p);
            }
            _ => {}
        }
        bytes
    }

    pub fn from_byte(bytes: &[u8]) -> Result<Self, ()> {
        if bytes.len() < 2 {
            return Err(());
        }

        let mut g_len = [0u8; 2];
        let (g, bytes) = bytes.split_at(2);
        g_len.copy_from_slice(g);

        match u16::from_le_bytes(g_len) {
            0u16 => {
                let (len_bytes, bytes) = bytes.split_at(8);
                let mut tmp_len = [0u8; 8];
                tmp_len.copy_from_slice(len_bytes);
                let bytes_len = u64::from_le_bytes(tmp_len) as usize;
                if bytes.len() < bytes_len {
                    return Err(());
                }
                Ok(Circuit::MiMC(bytes[..bytes_len].to_vec()))
            }
            _ => Err(()),
        }
    }
}

/// CircuitProof enum type. It include circuits's parameters and SchemeProof type.
#[derive(Debug)]
pub enum CircuitProof {
    Mini(u32, Vec<u8>),
    /// MiMC hash value, and proof.
    MiMC(Vec<u8>, Vec<u8>),
    /// compared num, and proof.
    GreaterThan(u64, Vec<u8>),
    /// compared num, and proof.
    LessThan(u64, Vec<u8>),
    /// compared left num and right num, and proof.
    Between(u64, u64, Vec<u8>),
}

impl CircuitProof {
    pub fn to_bytes(self) -> Vec<u8> {
        let mut bytes = vec![];
        match self {
            CircuitProof::Mini(e, mut s) => {
                bytes.extend_from_slice(&4u16.to_le_bytes());
                bytes.append(&mut e.to_le_bytes().to_vec());
                bytes.append(&mut s);
            }
            CircuitProof::MiMC(mut e, mut s) => {
                bytes.extend_from_slice(&0u16.to_le_bytes());
                bytes.append(&mut (e.len() as u32).to_le_bytes().to_vec());
                bytes.append(&mut e);
                bytes.append(&mut s);
            } // ADD OTHER CIRCUITS
            CircuitProof::GreaterThan(n, mut p) => {
                bytes.extend_from_slice(&1u16.to_le_bytes());
                bytes.extend_from_slice(&n.to_le_bytes());
                bytes.append(&mut p);
            }
            CircuitProof::LessThan(n, mut p) => {
                bytes.extend_from_slice(&2u16.to_le_bytes());
                bytes.extend_from_slice(&n.to_le_bytes());
                bytes.append(&mut p);
            }
            CircuitProof::Between(l, r, mut p) => {
                bytes.extend_from_slice(&3u16.to_le_bytes());
                bytes.extend_from_slice(&l.to_le_bytes());
                bytes.extend_from_slice(&r.to_le_bytes());
                bytes.append(&mut p);
            }
        }

        bytes
    }

    pub fn from_bytes(bytes: &[u8]) -> Result<Self, ()> {
        if bytes.len() < 2 {
            return Err(());
        }

        let mut g_len = [0u8; 2];
        let (g, bytes) = bytes.split_at(2);
        g_len.copy_from_slice(g);

        match u16::from_le_bytes(g_len) {
            0u16 => {
                let mut h_len_bytes = [0u8; 4];
                let (h_len_b, bytes) = bytes.split_at(4);
                h_len_bytes.copy_from_slice(h_len_b);
                let h_len = u32::from_le_bytes(h_len_bytes);
                let (h, p) = bytes.split_at(h_len as usize);
                Ok(CircuitProof::MiMC(h.to_vec(), p.to_vec()))
            }
            1u16 => {
                let mut n_bytes = [0u8; 8];
                let (n_b, bytes) = bytes.split_at(8);
                n_bytes.copy_from_slice(n_b);
                let n = u64::from_le_bytes(n_bytes);
                Ok(CircuitProof::GreaterThan(n, bytes.to_vec()))
            }
            2u16 => {
                let mut n_bytes = [0u8; 8];
                let (n_b, bytes) = bytes.split_at(8);
                n_bytes.copy_from_slice(n_b);
                let n = u64::from_le_bytes(n_bytes);
                Ok(CircuitProof::LessThan(n, bytes.to_vec()))
            }
            3u16 => {
                let mut l_bytes = [0u8; 8];
                let (l_b, bytes) = bytes.split_at(8);
                l_bytes.copy_from_slice(l_b);
                let l = u64::from_le_bytes(l_bytes);
                let mut r_bytes = [0u8; 8];
                let (r_b, bytes) = bytes.split_at(8);
                r_bytes.copy_from_slice(r_b);
                let r = u64::from_le_bytes(r_bytes);
                Ok(CircuitProof::Between(l, r, bytes.to_vec()))
            }
            4u16 => {
                let mut l_bytes = [0u8; 4];
                let (l_b, bytes) = bytes.split_at(4);
                l_bytes.copy_from_slice(l_b);
                let l = u32::from_le_bytes(l_bytes);
                Ok(CircuitProof::Mini(l, bytes.to_vec()))
            }
            _ => Err(()),
        }
    }
}

/// Proof struct type. It include used circuits, scheme, curve enum, and CircuitProof type.
#[derive(Debug)]
pub struct Proof {
    pub s: Scheme,
    pub c: Curve,
    pub p: CircuitProof,
}

impl Proof {
    pub fn to_bytes(self) -> Vec<u8> {
        let mut bytes = vec![];
        bytes.push(self.s.to_byte());
        bytes.push(self.c.to_byte());
        bytes.append(&mut self.p.to_bytes());
        bytes
    }

    pub fn from_bytes(bytes: &[u8]) -> Result<Self, ()> {
        if bytes.len() < 2 {
            return Err(());
        }

        let s = Scheme::from_byte(bytes[0])?;
        let c = Curve::from_byte(bytes[1])?;
        let p = CircuitProof::from_bytes(&bytes[2..])?;

        Ok(Self { s, c, p })
    }

    pub fn to_hex() {
        todo!();
    }

    pub fn from_hex() {
        todo!();
    }
}

macro_rules! handle_curve_prove {
    ($func_name:ident, $rng_name:ident, $c:expr, $g:expr, $pk:expr, $rng:expr) => {
        match $c {
            Curve::Bls12_381 => {
                #[cfg(not(feature = "bls12_381"))]
                panic!("Cound not found bls12_381 feature");

                #[cfg(feature = "bls12_381")]
                $func_name::<curve::Bls12_381, $rng_name>($g, $pk, $rng)
            }
            Curve::Bn_256 => {
                #[cfg(not(feature = "bn_256"))]
                panic!("Cound not found bn_256 feature");

                #[cfg(feature = "bn_256")]
                $func_name::<curve::Bn_256, $rng_name>($g, $pk, $rng)
            }
        }
    };
}

macro_rules! handle_circuit_prove {
    ($circuit:ident, $rng_name:ident, $s:expr, $c:expr, $g:expr, $pk:expr, $rng:expr) => {
        match $s {
            Scheme::Groth16 => {
                #[cfg(not(feature = "groth16"))]
                {
                    panic!("Cound not found groth16 feature");
                    Err(())
                }

                #[cfg(feature = "groth16")]
                {
                    use $circuit::groth16_prove;
                    handle_curve_prove!(groth16_prove, $rng_name, $c, $g, $pk, $rng)
                }
            }
            Scheme::Bulletproofs => {
                #[cfg(not(feature = "bulletproofs"))]
                {
                    panic!("Cound not found bulletproofs feature");
                    Err(())
                }

                #[cfg(feature = "bulletproofs")]
                {
                    use $circuit::bulletproofs_prove;
                    handle_curve_prove!(bulletproofs_prove, $rng_name, $c, $g, $pk, $rng)
                }
            }
        }
    };
}

macro_rules! handle_curve_verify {
    ($func_name:ident, $c:expr, $gp:expr, $vk:expr, $pp:expr) => {
        match $c {
            Curve::Bls12_381 => {
                #[cfg(not(feature = "bls12_381"))]
                panic!("Cound not found bls12_381 feature");

                #[cfg(feature = "bls12_381")]
                $func_name::<curve::Bls12_381>($gp, $vk, $pp).unwrap_or(false)
            }
            Curve::Bn_256 => {
                #[cfg(not(feature = "bn_256"))]
                panic!("Cound not found bn_256 feature");

                #[cfg(feature = "bn_256")]
                $func_name::<curve::Bn_256>($gp, $vk, $pp).unwrap_or(false)
            }
        }
    };
}

macro_rules! handle_circuit_verify {
    ($circuit:ident, $s:expr, $c:expr, $gp:expr, $vk:expr, $pp:expr) => {
        match $s {
            Scheme::Groth16 => {
                #[cfg(not(feature = "groth16"))]
                {
                    panic!("Cound not found groth16 feature");
                    return false;
                }

                #[cfg(feature = "groth16")]
                {
                    use $circuit::groth16_verify;
                    handle_curve_verify!(groth16_verify, $c, $gp, $vk, $pp)
                }
            }
            Scheme::Bulletproofs => {
                #[cfg(not(feature = "bulletproofs"))]
                {
                    panic!("Cound not found bulletproofs feature");
                    return false;
                }

                #[cfg(feature = "bulletproofs")]
                {
                    use $circuit::bulletproofs_verify;
                    handle_curve_verify!(bulletproofs_verify, $c, $gp, $vk, $pp)
                }
            }
        }
    };
}

use circuits::mimc;
use circuits::mini;
use circuits::rangeproof;
=======
/// re-export math.
pub use math;
>>>>>>> db3afb5f

/// re-export scheme standard r1cs.
pub use scheme::r1cs;

/// re-export groth16.
#[cfg(feature = "groth16")]
pub use scheme::groth16;

/// re-export bulletproofs.
#[cfg(feature = "bulletproofs")]
pub use scheme::bulletproofs;

/// re-export marlin.
#[cfg(feature = "marlin")]
pub use scheme::marlin;

/// re-export clinkv2.
#[cfg(feature = "clinkv2")]
pub use scheme::clinkv2;

/// re-export bn_256.
#[cfg(feature = "bn_256")]
pub use curve::bn_256;

/// re-export bls12_381.
#[cfg(feature = "bls12_381")]
pub use curve::bls12_381;<|MERGE_RESOLUTION|>--- conflicted
+++ resolved
@@ -4,420 +4,18 @@
 #[macro_use]
 extern crate alloc;
 
-<<<<<<< HEAD
-#[cfg(not(feature = "std"))]
-use alloc::{string::String, vec::Vec};
-
-#[cfg(feature = "std")]
-=======
 #[cfg(all(not(feature = "std"), feature = "gadgets"))]
 use alloc::{string::String, vec::Vec};
 
 #[cfg(all(feature = "std", feature = "gadgets"))]
->>>>>>> db3afb5f
 use std::{string::String, vec::Vec};
 
 /// gadgets can used in circuits.
 #[cfg(feature = "gadgets")]
 pub mod gadgets;
 
-<<<<<<< HEAD
-/// circuits can learning who to use gadgets.
-pub mod circuits;
-
-/// Supported zero-knowledge proof schemes.
-/// Now include: Groth16, Bulletproofs.
-#[derive(Debug)]
-pub enum Scheme {
-    Groth16,
-    Bulletproofs,
-}
-
-impl Scheme {
-    pub fn to_byte(&self) -> u8 {
-        match self {
-            Scheme::Groth16 => 0,
-            Scheme::Bulletproofs => 1,
-        }
-    }
-
-    pub fn from_byte(bytes: u8) -> Result<Self, ()> {
-        match bytes {
-            0u8 => Ok(Scheme::Groth16),
-            1u8 => Ok(Scheme::Bulletproofs),
-            _ => Err(()),
-        }
-    }
-
-    pub fn to_str<'a>(&self) -> &'a str {
-        match self {
-            Scheme::Groth16 => "groth16",
-            Scheme::Bulletproofs => "bulletproofs",
-        }
-    }
-
-    pub fn from_str(s: &str) -> Result<Self, ()> {
-        match s {
-            "groth16" => Ok(Scheme::Groth16),
-            "bulletproofs" => Ok(Scheme::Bulletproofs),
-            _ => Err(()),
-        }
-    }
-}
-
-/// Supported pairing curves for zkp use.
-/// Now include: Bls12_381, Bn_256.
-#[allow(non_camel_case_types)]
-#[derive(Debug)]
-pub enum Curve {
-    Bls12_381,
-    Bn_256,
-}
-
-impl Curve {
-    pub fn to_byte(&self) -> u8 {
-        match self {
-            Curve::Bls12_381 => 0,
-            Curve::Bn_256 => 1,
-        }
-    }
-
-    pub fn from_byte(bytes: u8) -> Result<Self, ()> {
-        match bytes {
-            0u8 => Ok(Curve::Bls12_381),
-            1u8 => Ok(Curve::Bn_256),
-            _ => Err(()),
-        }
-    }
-
-    pub fn to_str<'a>(&self) -> &'a str {
-        match self {
-            Curve::Bls12_381 => "bls12_381",
-            Curve::Bn_256 => "bn_256",
-        }
-    }
-
-    pub fn from_str(s: &str) -> Result<Self, ()> {
-        match s {
-            "bls12_381" => Ok(Curve::Bls12_381),
-            "bn_256" => Ok(Curve::Bn_256),
-            _ => Err(()),
-        }
-    }
-}
-
-/// Supported use-friendly circuitss for zkp.
-/// Now include: MiMC hash proof.
-#[derive(Debug)]
-pub enum Circuit {
-    Mini(u32, u32, u32),
-    /// pre-image content (plaintext).
-    MiMC(Vec<u8>),
-    /// secret num, public compared num. secret > public.
-    GreaterThan(u64, u64),
-    /// secret num, public compared num. secret < public.
-    LessThan(u64, u64),
-    /// secret num, public compared nums. public_a < secret < public_b.
-    Between(u64, u64, u64),
-}
-
-impl Circuit {
-    pub fn to_byte(self) -> Vec<u8> {
-        let mut bytes = vec![];
-        match self {
-            Circuit::MiMC(mut p) => {
-                bytes.extend_from_slice(&0u16.to_le_bytes());
-                bytes.extend_from_slice(&(p.len() as u64).to_le_bytes());
-                bytes.append(&mut p);
-            }
-            _ => {}
-        }
-        bytes
-    }
-
-    pub fn from_byte(bytes: &[u8]) -> Result<Self, ()> {
-        if bytes.len() < 2 {
-            return Err(());
-        }
-
-        let mut g_len = [0u8; 2];
-        let (g, bytes) = bytes.split_at(2);
-        g_len.copy_from_slice(g);
-
-        match u16::from_le_bytes(g_len) {
-            0u16 => {
-                let (len_bytes, bytes) = bytes.split_at(8);
-                let mut tmp_len = [0u8; 8];
-                tmp_len.copy_from_slice(len_bytes);
-                let bytes_len = u64::from_le_bytes(tmp_len) as usize;
-                if bytes.len() < bytes_len {
-                    return Err(());
-                }
-                Ok(Circuit::MiMC(bytes[..bytes_len].to_vec()))
-            }
-            _ => Err(()),
-        }
-    }
-}
-
-/// CircuitProof enum type. It include circuits's parameters and SchemeProof type.
-#[derive(Debug)]
-pub enum CircuitProof {
-    Mini(u32, Vec<u8>),
-    /// MiMC hash value, and proof.
-    MiMC(Vec<u8>, Vec<u8>),
-    /// compared num, and proof.
-    GreaterThan(u64, Vec<u8>),
-    /// compared num, and proof.
-    LessThan(u64, Vec<u8>),
-    /// compared left num and right num, and proof.
-    Between(u64, u64, Vec<u8>),
-}
-
-impl CircuitProof {
-    pub fn to_bytes(self) -> Vec<u8> {
-        let mut bytes = vec![];
-        match self {
-            CircuitProof::Mini(e, mut s) => {
-                bytes.extend_from_slice(&4u16.to_le_bytes());
-                bytes.append(&mut e.to_le_bytes().to_vec());
-                bytes.append(&mut s);
-            }
-            CircuitProof::MiMC(mut e, mut s) => {
-                bytes.extend_from_slice(&0u16.to_le_bytes());
-                bytes.append(&mut (e.len() as u32).to_le_bytes().to_vec());
-                bytes.append(&mut e);
-                bytes.append(&mut s);
-            } // ADD OTHER CIRCUITS
-            CircuitProof::GreaterThan(n, mut p) => {
-                bytes.extend_from_slice(&1u16.to_le_bytes());
-                bytes.extend_from_slice(&n.to_le_bytes());
-                bytes.append(&mut p);
-            }
-            CircuitProof::LessThan(n, mut p) => {
-                bytes.extend_from_slice(&2u16.to_le_bytes());
-                bytes.extend_from_slice(&n.to_le_bytes());
-                bytes.append(&mut p);
-            }
-            CircuitProof::Between(l, r, mut p) => {
-                bytes.extend_from_slice(&3u16.to_le_bytes());
-                bytes.extend_from_slice(&l.to_le_bytes());
-                bytes.extend_from_slice(&r.to_le_bytes());
-                bytes.append(&mut p);
-            }
-        }
-
-        bytes
-    }
-
-    pub fn from_bytes(bytes: &[u8]) -> Result<Self, ()> {
-        if bytes.len() < 2 {
-            return Err(());
-        }
-
-        let mut g_len = [0u8; 2];
-        let (g, bytes) = bytes.split_at(2);
-        g_len.copy_from_slice(g);
-
-        match u16::from_le_bytes(g_len) {
-            0u16 => {
-                let mut h_len_bytes = [0u8; 4];
-                let (h_len_b, bytes) = bytes.split_at(4);
-                h_len_bytes.copy_from_slice(h_len_b);
-                let h_len = u32::from_le_bytes(h_len_bytes);
-                let (h, p) = bytes.split_at(h_len as usize);
-                Ok(CircuitProof::MiMC(h.to_vec(), p.to_vec()))
-            }
-            1u16 => {
-                let mut n_bytes = [0u8; 8];
-                let (n_b, bytes) = bytes.split_at(8);
-                n_bytes.copy_from_slice(n_b);
-                let n = u64::from_le_bytes(n_bytes);
-                Ok(CircuitProof::GreaterThan(n, bytes.to_vec()))
-            }
-            2u16 => {
-                let mut n_bytes = [0u8; 8];
-                let (n_b, bytes) = bytes.split_at(8);
-                n_bytes.copy_from_slice(n_b);
-                let n = u64::from_le_bytes(n_bytes);
-                Ok(CircuitProof::LessThan(n, bytes.to_vec()))
-            }
-            3u16 => {
-                let mut l_bytes = [0u8; 8];
-                let (l_b, bytes) = bytes.split_at(8);
-                l_bytes.copy_from_slice(l_b);
-                let l = u64::from_le_bytes(l_bytes);
-                let mut r_bytes = [0u8; 8];
-                let (r_b, bytes) = bytes.split_at(8);
-                r_bytes.copy_from_slice(r_b);
-                let r = u64::from_le_bytes(r_bytes);
-                Ok(CircuitProof::Between(l, r, bytes.to_vec()))
-            }
-            4u16 => {
-                let mut l_bytes = [0u8; 4];
-                let (l_b, bytes) = bytes.split_at(4);
-                l_bytes.copy_from_slice(l_b);
-                let l = u32::from_le_bytes(l_bytes);
-                Ok(CircuitProof::Mini(l, bytes.to_vec()))
-            }
-            _ => Err(()),
-        }
-    }
-}
-
-/// Proof struct type. It include used circuits, scheme, curve enum, and CircuitProof type.
-#[derive(Debug)]
-pub struct Proof {
-    pub s: Scheme,
-    pub c: Curve,
-    pub p: CircuitProof,
-}
-
-impl Proof {
-    pub fn to_bytes(self) -> Vec<u8> {
-        let mut bytes = vec![];
-        bytes.push(self.s.to_byte());
-        bytes.push(self.c.to_byte());
-        bytes.append(&mut self.p.to_bytes());
-        bytes
-    }
-
-    pub fn from_bytes(bytes: &[u8]) -> Result<Self, ()> {
-        if bytes.len() < 2 {
-            return Err(());
-        }
-
-        let s = Scheme::from_byte(bytes[0])?;
-        let c = Curve::from_byte(bytes[1])?;
-        let p = CircuitProof::from_bytes(&bytes[2..])?;
-
-        Ok(Self { s, c, p })
-    }
-
-    pub fn to_hex() {
-        todo!();
-    }
-
-    pub fn from_hex() {
-        todo!();
-    }
-}
-
-macro_rules! handle_curve_prove {
-    ($func_name:ident, $rng_name:ident, $c:expr, $g:expr, $pk:expr, $rng:expr) => {
-        match $c {
-            Curve::Bls12_381 => {
-                #[cfg(not(feature = "bls12_381"))]
-                panic!("Cound not found bls12_381 feature");
-
-                #[cfg(feature = "bls12_381")]
-                $func_name::<curve::Bls12_381, $rng_name>($g, $pk, $rng)
-            }
-            Curve::Bn_256 => {
-                #[cfg(not(feature = "bn_256"))]
-                panic!("Cound not found bn_256 feature");
-
-                #[cfg(feature = "bn_256")]
-                $func_name::<curve::Bn_256, $rng_name>($g, $pk, $rng)
-            }
-        }
-    };
-}
-
-macro_rules! handle_circuit_prove {
-    ($circuit:ident, $rng_name:ident, $s:expr, $c:expr, $g:expr, $pk:expr, $rng:expr) => {
-        match $s {
-            Scheme::Groth16 => {
-                #[cfg(not(feature = "groth16"))]
-                {
-                    panic!("Cound not found groth16 feature");
-                    Err(())
-                }
-
-                #[cfg(feature = "groth16")]
-                {
-                    use $circuit::groth16_prove;
-                    handle_curve_prove!(groth16_prove, $rng_name, $c, $g, $pk, $rng)
-                }
-            }
-            Scheme::Bulletproofs => {
-                #[cfg(not(feature = "bulletproofs"))]
-                {
-                    panic!("Cound not found bulletproofs feature");
-                    Err(())
-                }
-
-                #[cfg(feature = "bulletproofs")]
-                {
-                    use $circuit::bulletproofs_prove;
-                    handle_curve_prove!(bulletproofs_prove, $rng_name, $c, $g, $pk, $rng)
-                }
-            }
-        }
-    };
-}
-
-macro_rules! handle_curve_verify {
-    ($func_name:ident, $c:expr, $gp:expr, $vk:expr, $pp:expr) => {
-        match $c {
-            Curve::Bls12_381 => {
-                #[cfg(not(feature = "bls12_381"))]
-                panic!("Cound not found bls12_381 feature");
-
-                #[cfg(feature = "bls12_381")]
-                $func_name::<curve::Bls12_381>($gp, $vk, $pp).unwrap_or(false)
-            }
-            Curve::Bn_256 => {
-                #[cfg(not(feature = "bn_256"))]
-                panic!("Cound not found bn_256 feature");
-
-                #[cfg(feature = "bn_256")]
-                $func_name::<curve::Bn_256>($gp, $vk, $pp).unwrap_or(false)
-            }
-        }
-    };
-}
-
-macro_rules! handle_circuit_verify {
-    ($circuit:ident, $s:expr, $c:expr, $gp:expr, $vk:expr, $pp:expr) => {
-        match $s {
-            Scheme::Groth16 => {
-                #[cfg(not(feature = "groth16"))]
-                {
-                    panic!("Cound not found groth16 feature");
-                    return false;
-                }
-
-                #[cfg(feature = "groth16")]
-                {
-                    use $circuit::groth16_verify;
-                    handle_curve_verify!(groth16_verify, $c, $gp, $vk, $pp)
-                }
-            }
-            Scheme::Bulletproofs => {
-                #[cfg(not(feature = "bulletproofs"))]
-                {
-                    panic!("Cound not found bulletproofs feature");
-                    return false;
-                }
-
-                #[cfg(feature = "bulletproofs")]
-                {
-                    use $circuit::bulletproofs_verify;
-                    handle_curve_verify!(bulletproofs_verify, $c, $gp, $vk, $pp)
-                }
-            }
-        }
-    };
-}
-
-use circuits::mimc;
-use circuits::mini;
-use circuits::rangeproof;
-=======
 /// re-export math.
 pub use math;
->>>>>>> db3afb5f
 
 /// re-export scheme standard r1cs.
 pub use scheme::r1cs;
