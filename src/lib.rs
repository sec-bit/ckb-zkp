--- conflicted
+++ resolved
@@ -40,14 +40,14 @@
 #[cfg(feature = "spartan")]
 pub use scheme::spartan;
 
-<<<<<<< HEAD
+/// re-export hyrax.
 #[cfg(feature = "hyrax")]
 pub use scheme::hyrax;
-=======
+
 /// re-export libra.
 #[cfg(feature = "libra")]
-pub mod libra;
->>>>>>> f5cd4095
+pub mod scheme::libra;
+
 
 /// re-export bn_256.
 #[cfg(feature = "bn_256")]
