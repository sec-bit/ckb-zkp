use math::{BitIterator,PrimeField};
use scheme::r1cs::{
    ConstraintSynthesizer, ConstraintSystem, LinearCombination, SynthesisError, Variable,
};

use crate::Vec;

pub struct RangeProof<F: PrimeField> {
    pub lhs: Option<F>,
    pub rhs: Option<F>,
    pub n: u64,
}

impl<F: PrimeField> ConstraintSynthesizer<F> for RangeProof<F> {
    fn generate_constraints<CS: ConstraintSystem<F>>(
        self,
        cs: &mut CS,
    ) -> Result<(), SynthesisError> {
        let n: u64 = self.n;

        let mut coeff = F::one();
        let lhs_value = self.lhs;
        let lhs = cs.alloc(
            || "A",
            || lhs_value.ok_or(SynthesisError::AssignmentMissing),
        )?;

        let rhs_value = self.rhs;
        let rhs = cs.alloc(
            || "B",
            || rhs_value.ok_or(SynthesisError::AssignmentMissing),
        )?;

        let twon_value = Some(F::from(2u32).pow(&[n]));
        let twon = cs.alloc_input(
            || "2^n",
            || twon_value.ok_or(SynthesisError::AssignmentMissing),
        )?;

        // alpha_packed = 2^n + B - A
        let alpha_packed_value = match (&self.rhs, &self.lhs) {
            (Some(_r), Some(_l)) => {
                let mut tmp = F::from(2u32).pow(&[n]);
                tmp.add_assign(&self.rhs.unwrap());
                tmp.sub_assign(&self.lhs.unwrap());
                Some(tmp)
            }
            _ => None,
        };
        let alpha_packed = cs.alloc(
            || "alpha_packed",
            || alpha_packed_value.ok_or(SynthesisError::AssignmentMissing),
        )?;

        let alpha_value = match alpha_packed_value {
            Some(i) => i,
            _ =>F::zero(),
        };
        
        let mut alpha_bits: Vec<Option<F>> = Vec::new();
        let mut bits: Vec<Option<F>> = Vec::new();
        
        for b in BitIterator::new(alpha_value.into_repr()) {
            if b {
                bits.push(Some(F::one()));
            } else {
                bits.push(Some(F::zero()));
            }
        }
<<<<<<< HEAD

=======
        for i in 0..(n+1){
            alpha_bits.push(bits[bits.len()-1-i as usize]);
        }
>>>>>>> bbb7ab79
        assert_eq!(alpha_bits.len(), (n + 1) as usize);

        let mut alpha: Vec<Variable> = Vec::new();
        for i in 0..n {
            let alpha_i = cs.alloc(
                || format!("alpha[{}]", i),
                || alpha_bits[i as usize].ok_or(SynthesisError::AssignmentMissing),
            )?;
            alpha.push(alpha_i);
        }
        let less_or_equal_value = alpha_bits[n as usize].unwrap();
        let less_or_equal = cs.alloc(
            || "less_or_equal",
            || alpha_bits[n as usize].ok_or(SynthesisError::AssignmentMissing),
        )?;
        alpha.push(less_or_equal);

        let mut sum_value = F::zero();
        for i in 0..n {
            if !alpha_bits[i as usize].unwrap().is_zero() {
                sum_value.add_assign(&F::one())
            };
        }

        let (inv_value, not_all_zeros) = if sum_value.is_zero() {
            (Some(F::zero()), Some(F::zero()))
        } else {
            (Some(sum_value.inverse().unwrap()), Some(F::one()))
        };

        let inv = cs.alloc(
            || "inv",
            || inv_value.ok_or(SynthesisError::AssignmentMissing),
        )?;
        let output = cs.alloc(
            || "output",
            || not_all_zeros.ok_or(SynthesisError::AssignmentMissing),
        )?;

        // 1 * (2^n + B - A) = alpha_packed
        cs.enforce(
            || " main_constraint",
            |lc| lc + CS::one(),
            |lc| lc + twon + rhs - lhs,
            |lc| lc + alpha_packed,
        );

        // (1 - bits_i) * bits_i = 0
        for b in &alpha {
            cs.enforce(
                || "bit[i] boolean constraint",
                |lc| lc + CS::one() - (coeff, *b),
                |lc| lc + (coeff, *b),
                |lc| lc,
            )
        }

        // inv * sum = output
        let mut lc2 = LinearCombination::<F>::zero();
        for i in 0..n {
            lc2 = lc2 + (coeff, alpha[i as usize]);
        }
        cs.enforce(
            || "inv * sum = output",
            |lc| lc + inv,
            |_| lc2,
            |lc| lc + output,
        );

        let mut lc2 = LinearCombination::<F>::zero();
        for i in 0..n {
            lc2 = lc2 + (coeff, alpha[i as usize]);
        }
        cs.enforce(
            || "(1-output) * sum = 0",
            |lc| lc + CS::one() - output,
            |_| lc2,
            |lc| lc,
        );

        // less = less_or_eq * not_all_zeros
        let mut less_value = Some(F::one());
        if less_or_equal_value.is_zero() || not_all_zeros.unwrap().is_zero() {
            less_value = Some(F::zero());
        }
        let less = cs.alloc(
            || "less",
            || less_value.ok_or(SynthesisError::AssignmentMissing),
        )?;

        // less_or_eq  * output = less
        cs.enforce(
            || "less_or_eq * output = less",
            |lc| lc + less_or_equal,
            |lc| lc + output,
            |lc| lc + less,
        );

        // (1 - output) * output = 0
        cs.enforce(
            || "output boolean constraint",
            |lc| lc + CS::one() - output,
            |lc| lc + output,
            |lc| lc,
        );

        // 1 * sum(bits) = alpha_packed
        let mut lc2 = LinearCombination::<F>::zero();
        for b in &alpha {
            lc2 = lc2 + (coeff, *b);
            coeff = coeff.double();
        }
        cs.enforce(
            || " packing_constraint",
            |lc| lc + CS::one(),
            |_| lc2,
            |lc| lc + alpha_packed,
        );

        // less * 1 = 1 A < B 额外加的
        cs.enforce(
            || "less * 1 = 1",
            |lc| lc + less,
            |lc| lc + CS::one(),
            |lc| lc + CS::one(),
        );

        // less_or_eq * 1 = 1 A <= B 额外加的
        // cs.enforce(
        //     || "less_or_eq  * 1 = 1",
        //     |lc| lc + less_or_equal,
        //     |lc| lc + CS::one(),
        //     |lc| lc + CS::one(),
        // );

        Ok(())
    }
}

use crate::{Gadget, GadgetProof};
use math::{FromBytes, PairingEngine, ToBytes};

#[cfg(feature = "groth16")]
pub fn groth16_prove<E: PairingEngine, R: rand::Rng>(
    g: &Gadget,
    pk: &[u8],
    mut rng: R,
) -> Result<GadgetProof, ()> {
    use scheme::groth16::{create_random_proof, Parameters};
    let params = Parameters::<E>::read(pk).map_err(|_| ())?;
    let n = 64;

    match g {
        Gadget::GreaterThan(s, lhs) => {
            let repr_s = <E::Fr as PrimeField>::BigInt::from(*s);
            let repr_lhs = <E::Fr as PrimeField>::BigInt::from(*lhs);

            let c1 = RangeProof::<E::Fr> {
                lhs: Some(<E::Fr as PrimeField>::from_repr(repr_lhs)),
                rhs: Some(<E::Fr as PrimeField>::from_repr(repr_s)),
                n: n,
            };

            let proof = create_random_proof(c1, &params, &mut rng).map_err(|_| ())?;
            let mut p_bytes = Vec::new();
            proof.write(&mut p_bytes).map_err(|_| ())?;
            Ok(GadgetProof::GreaterThan(*lhs, p_bytes))
        }
        Gadget::LessThan(s, rhs) => {
            let repr_s = <E::Fr as PrimeField>::BigInt::from(*s);
            let repr_rhs = <E::Fr as PrimeField>::BigInt::from(*rhs);

            let c1 = RangeProof::<E::Fr> {
                lhs: Some(<E::Fr as PrimeField>::from_repr(repr_s)),
                rhs: Some(<E::Fr as PrimeField>::from_repr(repr_rhs)),
                n: n,
            };

            let proof = create_random_proof(c1, &params, &mut rng).map_err(|_| ())?;
            let mut p_bytes = Vec::new();
            proof.write(&mut p_bytes).map_err(|_| ())?;
            Ok(GadgetProof::LessThan(*rhs, p_bytes))
        }
        Gadget::Between(s, lhs, rhs) => {
            let repr_s = <E::Fr as PrimeField>::BigInt::from(*s);
            let repr_lhs = <E::Fr as PrimeField>::BigInt::from(*lhs);
            let repr_rhs = <E::Fr as PrimeField>::BigInt::from(*rhs);

            let c_l = RangeProof::<E::Fr> {
                lhs: Some(<E::Fr as PrimeField>::from_repr(repr_lhs)),
                rhs: Some(<E::Fr as PrimeField>::from_repr(repr_s)),
                n: n,
            };
            let proof_l = create_random_proof(c_l, &params, &mut rng).map_err(|_| ())?;

            let c_r = RangeProof::<E::Fr> {
                lhs: Some(<E::Fr as PrimeField>::from_repr(repr_s)),
                rhs: Some(<E::Fr as PrimeField>::from_repr(repr_rhs)),
                n: n,
            };
            let proof_r = create_random_proof(c_r, &params, &mut rng).map_err(|_| ())?;

            let mut p_bytes = Vec::new();

            proof_l.write(&mut p_bytes).map_err(|_| ())?;
            proof_r.write(&mut p_bytes).map_err(|_| ())?;

            Ok(GadgetProof::Between(*lhs, *rhs, p_bytes))
        }
        _ => Err(()),
    }
}

#[cfg(feature = "groth16")]
pub fn groth16_verify<E: PairingEngine>(
    g: GadgetProof,
    vk: &[u8],
    is_pp: bool,
) -> Result<bool, ()> {
    use math::Field;
    use scheme::groth16::{
        prepare_verifying_key, verify_proof, PreparedVerifyingKey, Proof, VerifyingKey,
    };
    let pvk = if is_pp {
        PreparedVerifyingKey::<E>::read(vk).map_err(|_| ())?
    } else {
        let vk = VerifyingKey::<E>::read(vk).map_err(|_| ())?;
        prepare_verifying_key(&vk)
    };

    let repr_image = <E::Fr as PrimeField>::BigInt::from(2);
    let image = <E::Fr as PrimeField>::from_repr(repr_image).pow([64]);

    match g {
        GadgetProof::GreaterThan(_, p_bytes) | GadgetProof::LessThan(_, p_bytes) => {
            let proof = Proof::<E>::read(&p_bytes[..]).map_err(|_| ())?;

            verify_proof(&pvk, &proof, &[image]).map_err(|_| ())
        }
        GadgetProof::Between(_, _, p_bytes) => {
            let len = p_bytes.len() / 2;
            let l_proof = Proof::<E>::read(&p_bytes[0..len]).map_err(|_| ())?;
            let r_proof = Proof::<E>::read(&p_bytes[len..]).map_err(|_| ())?;

            Ok(verify_proof(&pvk, &l_proof, &[image]).map_err(|_| ())?
                && verify_proof(&pvk, &r_proof, &[image]).map_err(|_| ())?)
        }
        _ => Err(()),
    }
}

#[cfg(feature = "bulletproofs")]
pub fn bulletproofs_prove<E: PairingEngine, R: rand::Rng>(
    g: &Gadget,
    _pk: &[u8],
    mut rng: R,
) -> Result<GadgetProof, ()> {
    use scheme::bulletproofs::arithmetic_circuit::create_proof;
    let n = 64;

    match g {
        Gadget::GreaterThan(s, lhs) => {
            let repr_s = <E::Fr as PrimeField>::BigInt::from(*s);
            let repr_lhs = <E::Fr as PrimeField>::BigInt::from(*lhs);

            let c1 = RangeProof::<E::Fr> {
                lhs: Some(<E::Fr as PrimeField>::from_repr(repr_lhs)),
                rhs: Some(<E::Fr as PrimeField>::from_repr(repr_s)),
                n: n,
            };

            let (generators, r1cs_circuit, proof, assignment) =
                create_proof::<E, RangeProof<E::Fr>, R>(c1, &mut rng).map_err(|_| ())?;

            let mut p_bytes = Vec::new();
            generators.write(&mut p_bytes).map_err(|_| ())?;
            //println!("p_bytes: {}", p_bytes.len());
            r1cs_circuit.write(&mut p_bytes).map_err(|_| ())?;
            //println!("p_bytes: {}", p_bytes.len());
            proof.write(&mut p_bytes).map_err(|_| ())?;
            //println!("p_bytes: {}", p_bytes.len());
            (assignment.s.len() as u64)
                .write(&mut p_bytes)
                .map_err(|_| ())?;
            for i in &assignment.s {
                i.write(&mut p_bytes).map_err(|_| ())?;
            }

            Ok(GadgetProof::GreaterThan(*lhs, p_bytes))
        }
        Gadget::LessThan(s, rhs) => {
            let repr_s = <E::Fr as PrimeField>::BigInt::from(*s);
            let repr_rhs = <E::Fr as PrimeField>::BigInt::from(*rhs);

            let c1 = RangeProof::<E::Fr> {
                lhs: Some(<E::Fr as PrimeField>::from_repr(repr_s)),
                rhs: Some(<E::Fr as PrimeField>::from_repr(repr_rhs)),
                n: n,
            };

            let (generators, r1cs_circuit, proof, assignment) =
                create_proof::<E, RangeProof<E::Fr>, R>(c1, &mut rng).map_err(|_| ())?;

            let mut p_bytes = Vec::new();
            generators.write(&mut p_bytes).map_err(|_| ())?;
            r1cs_circuit.write(&mut p_bytes).map_err(|_| ())?;
            proof.write(&mut p_bytes).map_err(|_| ())?;
            (assignment.s.len() as u64)
                .write(&mut p_bytes)
                .map_err(|_| ())?;
            for i in &assignment.s {
                i.write(&mut p_bytes).map_err(|_| ())?;
            }

            Ok(GadgetProof::LessThan(*rhs, p_bytes))
        }
        Gadget::Between(s, lhs, rhs) => {
            let repr_s = <E::Fr as PrimeField>::BigInt::from(*s);
            let repr_lhs = <E::Fr as PrimeField>::BigInt::from(*lhs);
            let repr_rhs = <E::Fr as PrimeField>::BigInt::from(*rhs);

            let c_l = RangeProof::<E::Fr> {
                lhs: Some(<E::Fr as PrimeField>::from_repr(repr_lhs)),
                rhs: Some(<E::Fr as PrimeField>::from_repr(repr_s)),
                n: n,
            };

            let (generators, r1cs_circuit, proof, assignment) =
                create_proof::<E, RangeProof<E::Fr>, R>(c_l, &mut rng).map_err(|_| ())?;

            let mut p_bytes = Vec::new();
            generators.write(&mut p_bytes).map_err(|_| ())?;
            r1cs_circuit.write(&mut p_bytes).map_err(|_| ())?;
            proof.write(&mut p_bytes).map_err(|_| ())?;
            (assignment.s.len() as u64)
                .write(&mut p_bytes)
                .map_err(|_| ())?;
            for i in &assignment.s {
                i.write(&mut p_bytes).map_err(|_| ())?;
            }

            let c_r = RangeProof::<E::Fr> {
                lhs: Some(<E::Fr as PrimeField>::from_repr(repr_s)),
                rhs: Some(<E::Fr as PrimeField>::from_repr(repr_rhs)),
                n: n,
            };
            let (r_generators, r_r1cs_circuit, r_proof, r_assignment) =
                create_proof::<E, RangeProof<E::Fr>, R>(c_r, &mut rng).map_err(|_| ())?;

            r_generators.write(&mut p_bytes).map_err(|_| ())?;
            r_r1cs_circuit.write(&mut p_bytes).map_err(|_| ())?;
            r_proof.write(&mut p_bytes).map_err(|_| ())?;
            (r_assignment.s.len() as u64)
                .write(&mut p_bytes)
                .map_err(|_| ())?;
            for i in &r_assignment.s {
                i.write(&mut p_bytes).map_err(|_| ())?;
            }

            Ok(GadgetProof::Between(*lhs, *rhs, p_bytes))
        }
        _ => Err(()),
    }
}

#[cfg(feature = "bulletproofs")]
pub fn bulletproofs_verify<E: PairingEngine>(
    g: GadgetProof,
    _vk: &[u8],
    _is_pp: bool,
) -> Result<bool, ()> {
    use scheme::bulletproofs::arithmetic_circuit::{verify_proof, Generators, Proof, R1csCircuit};
    match g {
        GadgetProof::GreaterThan(_, p_bytes) | GadgetProof::LessThan(_, p_bytes) => {
            let mut bytes = &p_bytes[..];
            let generators = Generators::<E>::read(&mut bytes).map_err(|_| ())?;
            let r1cs_circuit = R1csCircuit::<E>::read(&mut bytes).map_err(|_| ())?;
            let proof = Proof::<E>::read(&mut bytes).map_err(|_| ())?;
            let s_len = u64::read(&mut bytes).map_err(|_| ())?;
            let mut s = vec![];
            for _ in 0..s_len {
                let v = E::Fr::read(&mut bytes).map_err(|_| ())?;
                s.push(v);
            }

            Ok(verify_proof(&generators, &proof, &r1cs_circuit, &s))
        }
        GadgetProof::Between(_, _, p_bytes) => {
            let mut bytes = &p_bytes[..];
            let generators = Generators::<E>::read(&mut bytes).map_err(|_| ())?;
            let r1cs_circuit = R1csCircuit::<E>::read(&mut bytes).map_err(|_| ())?;
            let proof = Proof::<E>::read(&mut bytes).map_err(|_| ())?;
            let s_len = u64::read(&mut bytes).map_err(|_| ())?;
            let mut s = vec![];
            for _ in 0..s_len {
                let v = E::Fr::read(&mut bytes).map_err(|_| ())?;
                s.push(v);
            }

            if !verify_proof(&generators, &proof, &r1cs_circuit, &s) {
                return Ok(false);
            }

            let r_generators = Generators::<E>::read(&mut bytes).map_err(|_| ())?;
            let r_r1cs_circuit = R1csCircuit::<E>::read(&mut bytes).map_err(|_| ())?;
            let r_proof = Proof::<E>::read(&mut bytes).map_err(|_| ())?;
            let r_s_len = u64::read(&mut bytes).map_err(|_| ())?;
            let mut r_s = vec![];
            for _ in 0..r_s_len {
                let v = E::Fr::read(&mut bytes).map_err(|_| ())?;
                r_s.push(v);
            }

            Ok(verify_proof(&r_generators, &r_proof, &r_r1cs_circuit, &r_s))
        }
        _ => Err(()),
    }
}

#[test]
fn test_rangeproof() {
    use curve::bn_256::{Bn_256, Fr};
    use math::fields::Field;
    use math::test_rng;
    use scheme::groth16::{
        create_random_proof, generate_random_parameters, prepare_verifying_key, verify_proof,
    };

    let mut rng = &mut test_rng();
    let n = 10u64; // |lhs - rhs| < 2^10

    println!("Creating parameters...");
    let params = {
        let c = RangeProof::<Fr> {
            lhs: None,
            rhs: None,
            n: n,
        };

        generate_random_parameters::<Bn_256, _, _>(c, &mut rng).unwrap()
    };

    let pvk = prepare_verifying_key(&params.vk);

    println!("Creating proofs...");

    let c1 = RangeProof::<Fr> {
        lhs: Some(Fr::from(25u32)),
        rhs: Some(Fr::from(26u32)),
        n: n,
    };

    let proof = create_random_proof(c1, &params, &mut rng).unwrap();
    println!("Proofs ok, start verify...");

    assert!(verify_proof(&pvk, &proof, &[Fr::from(2u32).pow(&[n])]).unwrap());
}<|MERGE_RESOLUTION|>--- conflicted
+++ resolved
@@ -67,13 +67,9 @@
                 bits.push(Some(F::zero()));
             }
         }
-<<<<<<< HEAD
-
-=======
         for i in 0..(n+1){
             alpha_bits.push(bits[bits.len()-1-i as usize]);
         }
->>>>>>> bbb7ab79
         assert_eq!(alpha_bits.len(), (n + 1) as usize);
 
         let mut alpha: Vec<Variable> = Vec::new();
