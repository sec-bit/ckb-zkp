use math::PrimeField;
use scheme::r1cs::{ConstraintSynthesizer, ConstraintSystem, SynthesisError};

struct Isnonzero<F: PrimeField> {
    check_num: Option<F>,
}

<<<<<<< HEAD
impl<E: PrimeField> ConstraintSynthesizer<E> for IsnonzeroDemo<E> {
=======
impl<E: PrimeField> ConstraintSynthesizer<E> for Isnonzero<E> {
>>>>>>> 8f79c165
    fn generate_constraints<CS: ConstraintSystem<E>>(
        self,
        cs: &mut CS,
    ) -> Result<(), SynthesisError> {
<<<<<<< HEAD
=======
        let check_num_var = cs.alloc(
            || "check_num_var",
            || self.check_num.ok_or(SynthesisError::AssignmentMissing),
        )?;

>>>>>>> 8f79c165
        let inv_var = cs.alloc(
            || "elhemeral inverse",
            || {
                let tmp = self
                    .check_num
                    .clone()
                    .ok_or(SynthesisError::AssignmentMissing)?;
                if tmp == E::zero() {
                    Err(SynthesisError::DivisionByZero)
                } else {
                    tmp.inverse().ok_or(SynthesisError::AssignmentMissing)
                }
            },
        )?;

        // Constrain a * inv = 1, which is only valid
        // iff a has a multiplicative inverse, untrue
        // for zero.
        cs.enforce(
            || "nonzero assertion constraint",
            |lc| lc + check_num_var,
            |lc| lc + inv_var,
            |lc| lc + CS::one(),
        );

        Ok(())
    }
}

#[test]
fn test_isnonzero() {
    use curve::bn_256::{Bn_256, Fr};
    use math::test_rng;
    use scheme::groth16::{
        create_random_proof, generate_random_parameters, prepare_verifying_key, verify_proof,
    };

    let mut rng = &mut test_rng();

    println!("Creating parameters...");
    let params = {
<<<<<<< HEAD
        let c = IsnonzeroDemo::<Fr> { check_num: None };
=======
        let c = Isnonzero::<Fr> { check_num: None };
>>>>>>> 8f79c165

        generate_random_parameters::<Bn_256, _, _>(c, &mut rng).unwrap()
    };

    let pvk = prepare_verifying_key(&params.vk);

    println!("Creating proofs...");
    let c1 = Isnonzero::<Fr> {
        check_num: Some(Fr::from(1u32)),
    };
    let proof = create_random_proof(c1, &params, rng).unwrap();

    assert!(verify_proof(&pvk, &proof, &[]).unwrap());
}

#[test]
fn test_isnonzero_bp() {
    use curve::bn_256::{Bn_256, Fr};
    use scheme::bulletproofs::arithmetic_circuit::{create_proof, verify_proof};
<<<<<<< HEAD

    let mut rng = &mut math::test_rng();
=======
>>>>>>> 8f79c165

    let mut rng = &mut math::test_rng();

    println!("Creating proofs...");
    let c = Isnonzero::<Fr> {
        check_num: Some(Fr::from(1u32)),
    };
    let (generators, r1cs_circuit, proof, assignment) =
        create_proof::<Bn_256, _, _>(c, &mut rng).unwrap();

<<<<<<< HEAD
    verify_proof(&generators, &proof, &r1cs_circuit, &assignment.s);
=======
    assert!(verify_proof(
        &generators,
        &proof,
        &r1cs_circuit,
        &assignment.s
    ));
>>>>>>> 8f79c165
}<|MERGE_RESOLUTION|>--- conflicted
+++ resolved
@@ -5,23 +5,16 @@
     check_num: Option<F>,
 }
 
-<<<<<<< HEAD
-impl<E: PrimeField> ConstraintSynthesizer<E> for IsnonzeroDemo<E> {
-=======
 impl<E: PrimeField> ConstraintSynthesizer<E> for Isnonzero<E> {
->>>>>>> 8f79c165
     fn generate_constraints<CS: ConstraintSystem<E>>(
         self,
         cs: &mut CS,
     ) -> Result<(), SynthesisError> {
-<<<<<<< HEAD
-=======
         let check_num_var = cs.alloc(
             || "check_num_var",
             || self.check_num.ok_or(SynthesisError::AssignmentMissing),
         )?;
 
->>>>>>> 8f79c165
         let inv_var = cs.alloc(
             || "elhemeral inverse",
             || {
@@ -63,11 +56,7 @@
 
     println!("Creating parameters...");
     let params = {
-<<<<<<< HEAD
-        let c = IsnonzeroDemo::<Fr> { check_num: None };
-=======
         let c = Isnonzero::<Fr> { check_num: None };
->>>>>>> 8f79c165
 
         generate_random_parameters::<Bn_256, _, _>(c, &mut rng).unwrap()
     };
@@ -87,11 +76,6 @@
 fn test_isnonzero_bp() {
     use curve::bn_256::{Bn_256, Fr};
     use scheme::bulletproofs::arithmetic_circuit::{create_proof, verify_proof};
-<<<<<<< HEAD
-
-    let mut rng = &mut math::test_rng();
-=======
->>>>>>> 8f79c165
 
     let mut rng = &mut math::test_rng();
 
@@ -102,14 +86,10 @@
     let (generators, r1cs_circuit, proof, assignment) =
         create_proof::<Bn_256, _, _>(c, &mut rng).unwrap();
 
-<<<<<<< HEAD
-    verify_proof(&generators, &proof, &r1cs_circuit, &assignment.s);
-=======
     assert!(verify_proof(
         &generators,
         &proof,
         &r1cs_circuit,
         &assignment.s
     ));
->>>>>>> 8f79c165
 }