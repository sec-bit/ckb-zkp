//! An implementation of the [`Groth16`] zkSNARK.
//!
//! [`Groth16`]: https://eprint.iacr.org/2016/260.pdf
#![cfg_attr(not(feature = "std"), no_std)]
#![deny(unused_import_braces, unused_qualifications)]
#![deny(trivial_numeric_casts, private_in_public)]
#![deny(stable_features, /* unreachable_pub, */ non_shorthand_field_patterns)]
#![deny(unused_attributes, unused_imports, unused_mut)]
#![deny(renamed_and_removed_lints, stable_features, unused_allocation)]
#![deny(unused_comparisons, bare_trait_objects, unused_must_use, const_err)]
#![forbid(unsafe_code)]
#![deny(trivial_casts)]

#[allow(unused_imports)]
#[macro_use]
extern crate derivative;

#[macro_use]
extern crate serde;

#[cfg(not(feature = "std"))]
extern crate alloc;

#[cfg(not(feature = "std"))]
#[allow(unused_imports)]
use alloc::{
    borrow::Cow,
    collections::{BTreeMap, BTreeSet},
    string::{String, ToString},
    vec::Vec,
};

#[cfg(feature = "std")]
#[allow(unused_imports)]
use std::{
    borrow::Cow,
    collections::{BTreeMap, BTreeSet},
    string::{String, ToString},
    vec::Vec,
};

#[allow(unused_imports)]
#[macro_use]
extern crate math;

extern crate curve;

pub mod r1cs;

#[cfg(feature = "groth16")]
pub mod groth16;

#[cfg(feature = "bulletproofs")]
pub mod bulletproofs;

#[cfg(feature = "asvc")]
pub mod asvc;

#[cfg(feature = "marlin")]
pub mod marlin;

#[cfg(feature = "clinkv2")]
pub mod clinkv2;

#[cfg(feature = "spartan")]
pub mod spartan;

<<<<<<< HEAD
#[cfg(feature = "hyrax")]
pub mod hyrax;
=======
#[cfg(feature = "libra")]
pub mod libra;
>>>>>>> f5cd4095
<|MERGE_RESOLUTION|>--- conflicted
+++ resolved
@@ -65,10 +65,8 @@
 #[cfg(feature = "spartan")]
 pub mod spartan;
 
-<<<<<<< HEAD
 #[cfg(feature = "hyrax")]
 pub mod hyrax;
-=======
+
 #[cfg(feature = "libra")]
 pub mod libra;
->>>>>>> f5cd4095
